include(joinpath(@__DIR__, "..", "libsvm.jl"))
include(joinpath(@__DIR__, "..", "logging.jl"))

using Random
using LinearAlgebra
using Statistics
using Logging: with_logger
using Tables
using DataFrames
using Plots
using LaTeXStrings
using ProximalCore
using ProximalOperators: NormL1
using AdaProx

pgfplotsx()

struct LogisticLoss{TX,Ty}
    X::TX
    y::Ty
end

function (f::LogisticLoss)(w)
    z = f.X * w[1:end-1] .+ w[end]
    return -mean((f.y .- 1) .* z .- log.(1 .+ exp.(-z)))
end

function ProximalCore.gradient!(grad, f::LogisticLoss, w)
    z = f.X * w[1:end-1] .+ w[end]
    w = (1 .+ exp.(-z))
    probs = 1 ./ w
    N = size(f.y, 1)
    grad[1:end-1] .= f.X' * (probs - f.y) ./ N
    grad[end] = mean(probs - f.y)
    return -mean((f.y .- 1) .* z .- log.(w))
end

function run_logreg_l1_data(
    filename,
    ::Type{T} = Float64;
    lam,
    tol = 1e-5,
    maxit = 1000,
) where {T}
    @info "Start L1 Logistic Regression ($filename)"

    X, y = load_libsvm_dataset(filename, T, labels = [0.0, 1.0])

    m, n = size(X)
    n = n + 1

    f = LogisticLoss(X, y)
    g = NormL1(T(lam))

    X1 = [X ones(m)]
    Lf = norm(X1 * X1') / 4 / m

    x0 = zeros(n)
    # run algorithm with 1/10 the tolerance to get "accurate" solution
    sol, numit = AdaProx.adaptive_proxgrad(
        x0,
        f = f,
        g = g,
        rule = AdaProx.OurRule(gamma = 1.0),
        tol = tol / 10,
        maxit = maxit * 10,
        name = nothing
    )

    sol, numit = AdaProx.fixed_proxgrad(
        x0,
        f = AdaProx.Counting(f),
        g = g,
        gamma = 1.0 / Lf,
        tol = tol,
        maxit = maxit,
        name = "PGM (1/Lf)"
    )

<<<<<<< HEAD
    xi_values = [1, 1.5, 2]
    for xi = xi_values
        sol, numit = AdaProx.backtracking_proxgrad(
            zeros(n),
            f = AdaProx.Counting(f),
            g = g,
            gamma0 = 5.0,
            xi = xi, #increase in stepsize
            tol = tol,
            maxit = maxit/2,
            name = "PGM (backtracking)-(xi=$(xi))"
        )
    end
=======
    sol, numit = AdaProx.backtracking_proxgrad(
        zeros(n),
        f = AdaProx.Counting(f),
        g = g,
        gamma0 = 100.0 / Lf,
        tol = tol,
        maxit = maxit/2,
        name = "PGM (backtracking)"
    )
>>>>>>> f175b165

    sol, numit = AdaProx.backtracking_nesterov(
        x0,
        f = AdaProx.Counting(f),
        g = g,
<<<<<<< HEAD
        gamma0 = 5.0,
=======
        gamma0 = 100.0 / Lf,
>>>>>>> f175b165
        tol = tol,
        maxit = maxit/2,
        name = "Nesterov (backtracking)"
    )

    sol, numit = AdaProx.adaptive_proxgrad(
        x0,
        f = AdaProx.Counting(f),
        g = g,
        rule = AdaProx.MalitskyMishchenkoRule(gamma = 1.0),
        tol = tol,
        maxit = maxit,
        name = "AdaPGM (MM)"
    )

    sol, numit = AdaProx.adaptive_proxgrad(
        x0,
        f = AdaProx.Counting(f),
        g = g,
        rule = AdaProx.OurRule(gamma = 1.0),
        tol = tol,
        maxit = maxit,
        name = "AdaPGM (Ours)"
    )

    sol, numit = AdaProx.agraal(
        x0,
        f = AdaProx.Counting(f),
        g = g,
        tol = tol,
        maxit = maxit,
        name = "aGRAAL"
    )
end

function plot_convergence(path)
    df = eachline(path) .|> JSON.parse |> Tables.dictrowtable |> DataFrame
    optimal_value = minimum(df[!, :objective])
    gb = groupby(df, :method)

    fig = plot(
        title = "Logistic regression ($(basename(path)))",
        xlabel = L"\mbox{call to } \mathcal A, \mathcal A'",
        ylabel = L"F(x^k) - F_\star",
    )

    for k in keys(gb)
        if k.method === nothing
            continue
        end
        plot!(
            gb[k][!, :grad_f_evals],
            max.(1e-14, gb[k][!, :objective] .- optimal_value),
            yaxis = :log,
            label = k.method,
        )
    end

    savefig(fig, joinpath(@__DIR__, "$(basename(path)).pdf"))
end

function main()
    path = joinpath(@__DIR__, "mushrooms.jsonl")
    with_logger(get_logger(path)) do
        run_logreg_l1_data(
            joinpath(@__DIR__, "..", "datasets", "mushrooms"),
            lam = 0.01, maxit = 2000, tol = 1e-7
        )
    end
    plot_convergence(path)

    path = joinpath(@__DIR__, "a5a.jsonl")
    with_logger(get_logger(path)) do
        run_logreg_l1_data(
            joinpath(@__DIR__, "..", "datasets", "a5a"),
            lam = 0.01, maxit = 2000, tol = 1e-7
        )
    end
    plot_convergence(path)

    path = joinpath(@__DIR__, "phishing.jsonl")
    with_logger(get_logger(path)) do
        run_logreg_l1_data(
            joinpath(@__DIR__, "..", "datasets", "phishing"),
            lam = 0.01, maxit = 2000, tol = 1e-7
        )
    end
    plot_convergence(path)
end

if abspath(PROGRAM_FILE) == @__FILE__
    main()
end<|MERGE_RESOLUTION|>--- conflicted
+++ resolved
@@ -77,7 +77,6 @@
         name = "PGM (1/Lf)"
     )
 
-<<<<<<< HEAD
     xi_values = [1, 1.5, 2]
     for xi = xi_values
         sol, numit = AdaProx.backtracking_proxgrad(
@@ -91,27 +90,12 @@
             name = "PGM (backtracking)-(xi=$(xi))"
         )
     end
-=======
-    sol, numit = AdaProx.backtracking_proxgrad(
-        zeros(n),
-        f = AdaProx.Counting(f),
-        g = g,
-        gamma0 = 100.0 / Lf,
-        tol = tol,
-        maxit = maxit/2,
-        name = "PGM (backtracking)"
-    )
->>>>>>> f175b165
 
     sol, numit = AdaProx.backtracking_nesterov(
         x0,
         f = AdaProx.Counting(f),
         g = g,
-<<<<<<< HEAD
         gamma0 = 5.0,
-=======
-        gamma0 = 100.0 / Lf,
->>>>>>> f175b165
         tol = tol,
         maxit = maxit/2,
         name = "Nesterov (backtracking)"
